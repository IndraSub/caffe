
################################################################################################
# Helper function to get all list items that begin with given prefix
# Usage:
#   caffe_get_items_with_prefix(<prefix> <list_variable> <output_variable>)
function(caffe_get_items_with_prefix prefix list_variable output_variable)
  set(__result "")
  foreach(__e ${${list_variable}})
    if(__e MATCHES "^${prefix}.*")
      list(APPEND __result ${__e})
    endif()
  endforeach()
  set(${output_variable} ${__result} PARENT_SCOPE)
endfunction()

################################################################################################
# Function for generation Caffe build- and install- tree export config files
# Usage:
#  caffe_generate_export_configs()
function(caffe_generate_export_configs)
  set(install_cmake_suffix "share/Caffe")

  if(NOT HAVE_CUDA)
    set(HAVE_CUDA FALSE)
  endif()

<<<<<<< HEAD
  set(GFLAGS_IMPORTED OFF)
  foreach(_lib ${GFLAGS_LIBRARIES})
    if(TARGET ${_lib})
      set(GFLAGS_IMPORTED ON)
    endif()
  endforeach()

  set(GLOG_IMPORTED OFF)
  foreach(_lib ${GLOG_LIBRARIES})
    if(TARGET ${_lib})
      set(GLOG_IMPORTED ON)
    endif()
  endforeach()

=======
>>>>>>> 99bd9979
  set(HDF5_IMPORTED OFF)
  foreach(_lib ${HDF5_LIBRARIES} ${HDF5_HL_LIBRARIES})
    if(TARGET ${_lib})
      set(HDF5_IMPORTED ON)
    endif()
  endforeach()

<<<<<<< HEAD
  set(LMDB_IMPORTED OFF)
  if(USE_LMDB)
    foreach(_lib ${LMDB_LIBRARIES})
      if(TARGET ${_lib})
        set(LMDB_IMPORTED ON)
      endif()
    endforeach()
  endif()
  set(LEVELDB_IMPORTED OFF)
  set(SNAPPY_IMPORTED OFF)
  if(USE_LEVELDB)
    foreach(_lib ${LevelDB_LIBRARIES})
      if(TARGET ${_lib})
        set(LEVELDB_IMPORTED ON)
      endif()
    endforeach()
    foreach(_lib ${Snappy_LIBRARIES})
      if(TARGET ${_lib})
        set(SNAPPY_IMPORTED ON)
      endif()
    endforeach()
=======
  # This code is taken from https://github.com/sh1r0/caffe-android-lib
  if(USE_HDF5)
    list(APPEND Caffe_DEFINITIONS -DUSE_HDF5)
>>>>>>> 99bd9979
  endif()

  if(NOT HAVE_CUDNN)
    set(HAVE_CUDNN FALSE)
  endif()

  # ---[ Configure build-tree CaffeConfig.cmake file ]---

  configure_file("cmake/Templates/CaffeConfig.cmake.in" "${PROJECT_BINARY_DIR}/CaffeConfig.cmake" @ONLY)

  # Add targets to the build-tree export set
  export(TARGETS caffe caffeproto FILE "${PROJECT_BINARY_DIR}/CaffeTargets.cmake")
  export(PACKAGE Caffe)

  # ---[ Configure install-tree CaffeConfig.cmake file ]---

  configure_file("cmake/Templates/CaffeConfig.cmake.in" "${PROJECT_BINARY_DIR}/cmake/CaffeConfig.cmake" @ONLY)

  # Install the CaffeConfig.cmake and export set to use with install-tree
  install(FILES "${PROJECT_BINARY_DIR}/cmake/CaffeConfig.cmake" DESTINATION ${install_cmake_suffix})
  install(EXPORT CaffeTargets DESTINATION ${install_cmake_suffix})

  # ---[ Configure and install version file ]---

  # TODO: Lines below are commented because Caffe doesn't declare its version in headers.
  # When the declarations are added, modify `caffe_extract_caffe_version()` macro and uncomment

  # configure_file(cmake/Templates/CaffeConfigVersion.cmake.in "${PROJECT_BINARY_DIR}/CaffeConfigVersion.cmake" @ONLY)
  # install(FILES "${PROJECT_BINARY_DIR}/CaffeConfigVersion.cmake" DESTINATION ${install_cmake_suffix})
endfunction()

<|MERGE_RESOLUTION|>--- conflicted
+++ resolved
@@ -24,7 +24,18 @@
     set(HAVE_CUDA FALSE)
   endif()
 
-<<<<<<< HEAD
+  set(HDF5_IMPORTED OFF)
+  foreach(_lib ${HDF5_LIBRARIES} ${HDF5_HL_LIBRARIES})
+    if(TARGET ${_lib})
+      set(HDF5_IMPORTED ON)
+    endif()
+  endforeach()
+
+  # This code is taken from https://github.com/sh1r0/caffe-android-lib
+  if(USE_HDF5)
+    list(APPEND Caffe_DEFINITIONS -DUSE_HDF5)
+  endif()
+
   set(GFLAGS_IMPORTED OFF)
   foreach(_lib ${GFLAGS_LIBRARIES})
     if(TARGET ${_lib})
@@ -39,16 +50,7 @@
     endif()
   endforeach()
 
-=======
->>>>>>> 99bd9979
-  set(HDF5_IMPORTED OFF)
-  foreach(_lib ${HDF5_LIBRARIES} ${HDF5_HL_LIBRARIES})
-    if(TARGET ${_lib})
-      set(HDF5_IMPORTED ON)
-    endif()
-  endforeach()
 
-<<<<<<< HEAD
   set(LMDB_IMPORTED OFF)
   if(USE_LMDB)
     foreach(_lib ${LMDB_LIBRARIES})
@@ -70,11 +72,6 @@
         set(SNAPPY_IMPORTED ON)
       endif()
     endforeach()
-=======
-  # This code is taken from https://github.com/sh1r0/caffe-android-lib
-  if(USE_HDF5)
-    list(APPEND Caffe_DEFINITIONS -DUSE_HDF5)
->>>>>>> 99bd9979
   endif()
 
   if(NOT HAVE_CUDNN)
