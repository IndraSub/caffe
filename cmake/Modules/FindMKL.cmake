--- conflicted
+++ resolved
@@ -1,115 +1,3 @@
-<<<<<<< HEAD
-# Find the MKL libraries
-#
-# Options:
-#
-#   MKL_USE_SINGLE_DYNAMIC_LIBRARY  : use single dynamic library interface
-#   MKL_USE_STATIC_LIBS             : use static libraries
-#   MKL_MULTI_THREADED              : use multi-threading
-#
-# This module defines the following variables:
-#
-#   MKL_FOUND            : True mkl is found
-#   MKL_INCLUDE_DIR      : unclude directory
-#   MKL_LIBRARIES        : the libraries to link against.
-
-
-# ---[ Options
-caffe_option(MKL_USE_SINGLE_DYNAMIC_LIBRARY "Use single dynamic library interface" ON)
-caffe_option(MKL_USE_STATIC_LIBS "Use static libraries" OFF IF NOT MKL_USE_SINGLE_DYNAMIC_LIBRARY)
-caffe_option(MKL_MULTI_THREADED  "Use multi-threading"   ON IF NOT MKL_USE_SINGLE_DYNAMIC_LIBRARY)
-
-# ---[ Root folders
-set(INTEL_ROOT "/opt/intel" CACHE PATH "Folder contains intel libs")
-find_path(MKL_ROOT include/mkl.h PATHS $ENV{MKLROOT} ${INTEL_ROOT}/mkl
-                                   DOC "Folder contains MKL")
-
-# ---[ Find include dir
-find_path(MKL_INCLUDE_DIR mkl.h PATHS ${MKL_ROOT} PATH_SUFFIXES include)
-set(__looked_for MKL_INCLUDE_DIR)
-
-# ---[ Find libraries
-if(CMAKE_SIZEOF_VOID_P EQUAL 4)
-  set(__path_suffixes lib lib/ia32)
-else()
-  set(__path_suffixes lib lib/intel64)
-endif()
-
-set(__mkl_libs "")
-if(MKL_USE_SINGLE_DYNAMIC_LIBRARY)
-  list(APPEND __mkl_libs rt)
-else()
-  if(CMAKE_SIZEOF_VOID_P EQUAL 4)
-    if(WIN32)
-      list(APPEND __mkl_libs intel_c)
-    else()
-      list(APPEND __mkl_libs intel gf)
-    endif()
-  else()
-    list(APPEND __mkl_libs intel_lp64 gf_lp64)
-  endif()
-
-  if(MKL_MULTI_THREADED)
-    list(APPEND __mkl_libs intel_thread)
-  else()
-     list(APPEND __mkl_libs sequential)
-  endif()
-
-  list(APPEND __mkl_libs core cdft_core)
-endif()
-
-
-foreach (__lib ${__mkl_libs})
-  set(__mkl_lib "mkl_${__lib}")
-  string(TOUPPER ${__mkl_lib} __mkl_lib_upper)
-
-  if(MKL_USE_STATIC_LIBS)
-    set(__mkl_lib "lib${__mkl_lib}.a")
-  endif()
-
-  find_library(${__mkl_lib_upper}_LIBRARY
-        NAMES ${__mkl_lib}
-        PATHS ${MKL_ROOT} "${MKL_INCLUDE_DIR}/.."
-        PATH_SUFFIXES ${__path_suffixes}
-        DOC "The path to Intel(R) MKL ${__mkl_lib} library")
-  mark_as_advanced(${__mkl_lib_upper}_LIBRARY)
-
-  list(APPEND __looked_for ${__mkl_lib_upper}_LIBRARY)
-  list(APPEND MKL_LIBRARIES ${${__mkl_lib_upper}_LIBRARY})
-endforeach()
-
-
-if(NOT MKL_USE_SINGLE_DYNAMIC_LIBRARY)
-  if (MKL_USE_STATIC_LIBS)
-    set(__iomp5_libs iomp5 libiomp5mt.lib)
-  else()
-    set(__iomp5_libs iomp5 libiomp5md.lib)
-  endif()
-
-  if(WIN32)
-    find_path(INTEL_INCLUDE_DIR omp.h PATHS ${INTEL_ROOT} PATH_SUFFIXES include)
-    list(APPEND __looked_for INTEL_INCLUDE_DIR)
-  endif()
-
-  find_library(MKL_RTL_LIBRARY ${__iomp5_libs}
-     PATHS ${INTEL_RTL_ROOT} ${INTEL_ROOT}/compiler ${MKL_ROOT}/.. ${MKL_ROOT}/../compiler
-     PATH_SUFFIXES ${__path_suffixes}
-     DOC "Path to Path to OpenMP runtime library")
-
-  list(APPEND __looked_for MKL_RTL_LIBRARY)
-  list(APPEND MKL_LIBRARIES ${MKL_RTL_LIBRARY})
-endif()
-
-
-include(FindPackageHandleStandardArgs)
-find_package_handle_standard_args(MKL DEFAULT_MSG ${__looked_for})
-
-if(MKL_FOUND)
-  message(STATUS "Found MKL (include: ${MKL_INCLUDE_DIR}, lib: ${MKL_LIBRARIES}")
-endif()
-
-caffe_clear_vars(__looked_for __mkl_libs __path_suffixes __lib_suffix __iomp5_libs)
-=======
 # Find the MKL libraries
 #
 # Options:
@@ -219,5 +107,4 @@
   message(STATUS "Found MKL (include: ${MKL_INCLUDE_DIR}, lib: ${MKL_LIBRARIES}")
 endif()
 
-caffe_clear_vars(__looked_for __mkl_libs __path_suffixes __lib_suffix __iomp5_libs)
->>>>>>> 99bd9979
+caffe_clear_vars(__looked_for __mkl_libs __path_suffixes __lib_suffix __iomp5_libs)